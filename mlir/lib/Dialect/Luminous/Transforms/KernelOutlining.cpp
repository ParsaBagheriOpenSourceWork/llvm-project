--- conflicted
+++ resolved
@@ -79,17 +79,9 @@
 
 } // namespace detail
 
-<<<<<<< HEAD
-/// Clones `op' and inserts it in the basic block; it keeps track of
-/// the op for performing replacement with dispatch call.
-void DispatchBlock::pushBack(Operation *op) {
-  assert(op->getParentOp() == impl.launchOp && "can only push back operations "
-                                               "within launch op");
-  // handling operands, they could be arguments to the dispatch block
-=======
+
 static void handleOpsOperands(detail::DispatchBlockImpl &impl, Operation *op) {
   // handling operands
->>>>>>> 08619b98
   for (auto operand : op->getOperands()) {
     // if the operands of the current op have been visited before then
     // continue, otherwise they are arguments to this block.
@@ -152,12 +144,7 @@
   // keeping track of ops to later replace them with a dispatch call
   impl.ops.push_back(op);
 
-<<<<<<< HEAD
-  // now that the possible arguments are added to the dispatch block
-  // we can clone and insert the op in the dispatch block
-=======
   // cloning and inserting the op in the capsule block
->>>>>>> 08619b98
   auto *clone = impl.builder.clone(*op, impl.cloningMap);
   impl.block->push_back(clone);
 }
@@ -380,11 +367,7 @@
                                                                 op);
   DispatchBlocks dispatchBlocks(dispatchBlocksImpl);
   dispatchBuilderFn(op, dispatchBlocks);
-<<<<<<< HEAD
-  outlineKernels(op, rewriter, loc, luminousModule, dispatchBlocksImpl);
-=======
   outlineKernels(rewriter, loc, luminousModule, dispatchBlocksImpl);
->>>>>>> 08619b98
   return success();
 }
 
