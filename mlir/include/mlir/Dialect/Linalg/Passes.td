--- conflicted
+++ resolved
@@ -193,6 +193,7 @@
   let dependentDialects = ["linalg::LinalgDialect"];
 }
 
+
 def LinalgTiling : Pass<"linalg-tile", "FuncOp"> {
   let summary = "Tile operations in the linalg dialect";
   let constructor = "mlir::createLinalgTilingPass()";
@@ -203,64 +204,7 @@
     "scf::SCFDialect"
   ];
   let options = [
-<<<<<<< HEAD
     ListOption<"tileSizes", "tile-sizes", "int64_t", "Tile sizes",
-=======
-    ListOption<"tileSizes", "linalg-tile-sizes", "int64_t", "Tile sizes",
-               "llvm::cl::ZeroOrMore, llvm::cl::MiscFlags::CommaSeparated">
-  ];
-}
-
-def LinalgMemoryFootprintReduction : FunctionPass<"linalg-memory-footprint-reduce"> {
-  let summary = "Brings the LinalgOps memory footprint below maxMemFootprint";
-  let constructor = "mlir::createLinalgMemoryFootprintReductionPass()";
-  let options = [
-    Option<"maxMemFootprint", "linalg-max-memory-footprint", "int64_t", 
-            /*default=*/"0", "Maximum memory footprint in bytes">
-  ];
-  let dependentDialects = [
-    "AffineDialect",
-    "linalg::LinalgDialect",
-    "memref::MemRefDialect",
-    "scf::SCFDialect"
-  ];
-}
-
-def LinalgOpExtraction : FunctionPass<"linalg-op-extract"> {
-   let summary = "Extracts the linalg ops within a function into their own "
-                                           "functions";
-   let constructor = "mlir::createLinalgOpExtractionPass()";
-   let dependentDialects = [
-     "AffineDialect",
-     "linalg::LinalgDialect",
-     "memref::MemRefDialect",
-     "scf::SCFDialect"
-   ];
-}
-
-def LinalgTilingToParallelLoops
-    : FunctionPass<"linalg-tile-to-parallel-loops"> {
-  let summary = "Tile operations in the linalg dialect to parallel loops";
-  let constructor = "mlir::createLinalgTilingToParallelLoopsPass()";
-  let options = [
-    ListOption<"tileSizes", "linalg-tile-sizes", "int64_t", "Tile sizes",
-               "llvm::cl::ZeroOrMore, llvm::cl::MiscFlags::CommaSeparated">
-  ];
-  let dependentDialects = [
-    "AffineDialect",
-    "linalg::LinalgDialect",
-    "memref::MemRefDialect",
-    "scf::SCFDialect"
-  ];
-}
-
-def LinalgTilingToTiledLoops
-    : FunctionPass<"linalg-tile-to-tiled-loop"> {
-  let summary = "Tile operations in the linalg dialect to linalg.tiled_loop";
-  let constructor = "mlir::createLinalgTilingToTiledLoopPass()";
-  let options = [
-    ListOption<"tileSizes", "linalg-tile-sizes", "int64_t", "Tile sizes",
->>>>>>> 3f72246b
                "llvm::cl::ZeroOrMore, llvm::cl::MiscFlags::CommaSeparated">,
     Option<"loopType", "loop-type", "std::string", /*default=*/"\"for\"",
            "Specify the type of loops to generate: for, parallel or "
@@ -272,6 +216,22 @@
   ];
 }
 
+def LinalgMemoryFootprintReduction :
+    Pass<"linalg-memory-footprint-reduce", "FuncOp"> {
+  let summary = "Brings the LinalgOps memory footprint below maxMemFootprint";
+  let constructor = "mlir::createLinalgMemoryFootprintReductionPass()";
+  let options = [
+    Option<"maxMemFootprint", "linalg-max-memory-footprint", "int64_t", 
+            /*default=*/"0", "Maximum memory footprint in bytes">
+  ];
+  let dependentDialects = [
+    "AffineDialect",
+    "linalg::LinalgDialect",
+    "memref::MemRefDialect",
+    "scf::SCFDialect"
+  ];
+}
+
 def LinalgGeneralization : Pass<"linalg-generalize-named-ops", "FuncOp"> {
   let summary = "Convert named ops into generic ops";
   let constructor = "mlir::createLinalgGeneralizationPass()";
